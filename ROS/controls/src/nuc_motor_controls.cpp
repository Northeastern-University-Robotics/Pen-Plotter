--- conflicted
+++ resolved
@@ -1,11 +1,3 @@
-<<<<<<< HEAD
-#include <stdio.h>
-
-#include "controls/MotorOrientation.h"
-
-int main(int argc, const char **argv) {
-    return 0;
-=======
 #include "ros/ros.h"
 #include "../msgs/MotorOrientation.msg"
 #include "nuc_motor_controls.h"
@@ -34,9 +26,6 @@
         this->desired_pub = this->nh.advertise<msgs::MotorOrientation>("desired_orientation", 1000);
 
         ros::Rate loop_rate(10);
-
-
-
     }
     /*
      * desiredCallback is called when the subscriber gets the desired direction 
@@ -137,11 +126,4 @@
         }
         return 0;
     }
-    
-
-
-
-
-
->>>>>>> ad47022f
-}+ }